--- conflicted
+++ resolved
@@ -75,11 +75,7 @@
 The data is held in a remote server (or array of servers) with a subset of hot data held in each application node.
 This topology offers offers a selection of consistency options.
 A distributed topology is the recommended approach in a clustered or scaled-out application environment.
-<<<<<<< HEAD
-It provides the best combination of performance, availability and scalability.
-=======
 It provides the best combination of performance, availability, and scalability.
->>>>>>> 98f2582d
 
 image::ClusteredEhcacheTopology.png[]
 
