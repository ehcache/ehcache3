/*
 * Copyright Terracotta, Inc.
 *
 * Licensed under the Apache License, Version 2.0 (the "License");
 * you may not use this file except in compliance with the License.
 * You may obtain a copy of the License at
 *
 *     http://www.apache.org/licenses/LICENSE-2.0
 *
 * Unless required by applicable law or agreed to in writing, software
 * distributed under the License is distributed on an "AS IS" BASIS,
 * WITHOUT WARRANTIES OR CONDITIONS OF ANY KIND, either express or implied.
 * See the License for the specific language governing permissions and
 * limitations under the License.
 */
package org.ehcache.clustered.server.offheap;

import java.nio.ByteBuffer;
import java.util.ArrayList;
import java.util.Collections;
import java.util.Iterator;
import java.util.List;
import java.util.Map;
import java.util.Set;
import java.util.concurrent.Callable;
import java.util.concurrent.locks.Lock;

import org.ehcache.clustered.common.internal.store.Chain;
import org.ehcache.clustered.common.internal.store.Element;
import org.ehcache.clustered.common.internal.store.Util;
import org.terracotta.offheapstore.MapInternals;

import org.terracotta.offheapstore.ReadWriteLockedOffHeapClockCache;
import org.terracotta.offheapstore.eviction.EvictionListener;
import org.terracotta.offheapstore.eviction.EvictionListeningReadWriteLockedOffHeapClockCache;
import org.terracotta.offheapstore.exceptions.OversizeMappingException;
import org.terracotta.offheapstore.paging.PageSource;
import org.terracotta.offheapstore.storage.portability.Portability;

import com.tc.classloader.CommonComponent;

@CommonComponent
public class OffHeapChainMap<K> implements MapInternals {

  interface ChainMapEvictionListener<K> {
    void onEviction(K key);
  }

  private final HeadMap<K> heads;
  private final OffHeapChainStorageEngine<K> chainStorage;
  private volatile ChainMapEvictionListener<K> evictionListener;

  public OffHeapChainMap(PageSource source, Portability<? super K> keyPortability, int minPageSize, int maxPageSize, boolean shareByThieving) {
    this.chainStorage = new OffHeapChainStorageEngine<>(source, keyPortability, minPageSize, maxPageSize, shareByThieving, shareByThieving);
    EvictionListener<K, InternalChain> listener = new EvictionListener<K, InternalChain>() {
      @Override
      public void evicting(Callable<Map.Entry<K, InternalChain>> callable) {
        try {
          Map.Entry<K, InternalChain> entry = callable.call();
          try {
            if (evictionListener != null) {
              evictionListener.onEviction(entry.getKey());
            }
          } finally {
            entry.getValue().close();
          }
        } catch (Exception e) {
          throw new AssertionError(e);
        }
      }
    };

    //TODO: EvictionListeningReadWriteLockedOffHeapClockCache lacks ctor that takes shareByThieving
    // this.heads = new ReadWriteLockedOffHeapClockCache<K, InternalChain>(source, shareByThieving, chainStorage);
<<<<<<< HEAD
    this.heads = new HeadMap<K>(listener, source, chainStorage);
=======
    this.heads = new EvictionListeningReadWriteLockedOffHeapClockCache<>(listener, source, chainStorage);
  }

  //For tests
  OffHeapChainMap(ReadWriteLockedOffHeapClockCache<K, InternalChain> heads, OffHeapChainStorageEngine<K> chainStorage) {
    this.chainStorage = chainStorage;
    this.heads = heads;
>>>>>>> 58abd2f9
  }

  void setEvictionListener(ChainMapEvictionListener<K> listener) {
    evictionListener = listener;
  }

  public Chain get(K key) {
    final Lock lock = heads.readLock();
    lock.lock();
    try {
      InternalChain chain = heads.get(key);
      if (chain == null) {
        return EMPTY_CHAIN;
      } else {
        try {
          return chain.detach();
        } finally {
          chain.close();
        }
      }
    } finally {
      lock.unlock();
    }
  }

  public Chain getAndAppend(K key, ByteBuffer element) {
    final Lock lock = heads.writeLock();
    lock.lock();
    try {
      while (true) {
        InternalChain chain = heads.get(key);
        if (chain == null) {
          heads.put(key, chainStorage.newChain(element));
          return EMPTY_CHAIN;
        } else {
          try {
            Chain current = chain.detach();
            if (chain.append(element)) {
              return current;
            } else {
              evict();
            }
          } finally {
            chain.close();
          }
        }
      }
    } finally {
      lock.unlock();
    }
  }

  public void append(K key, ByteBuffer element) {
    final Lock lock = heads.writeLock();
    lock.lock();
    try {
      while (true) {
        InternalChain chain = heads.get(key);
        if (chain == null) {
          heads.put(key, chainStorage.newChain(element));
          return;
        } else {
          try {
            if (chain.append(element)) {
              return;
            } else {
              evict();
            }
          } finally {
            chain.close();
          }
        }
      }
    } finally {
      lock.unlock();
    }

  }

  public void replaceAtHead(K key, Chain expected, Chain replacement) {
    final Lock lock = heads.writeLock();
    lock.lock();
    try {
      while (true) {
        InternalChain chain = heads.get(key);
        if (chain == null) {
          if (expected.isEmpty()) {
            throw new IllegalArgumentException("Empty expected sequence");
          } else {
            return;
          }
        } else {
          try {
            if (chain.replace(expected, replacement)) {
              return;
            } else {
              evict();
            }
          } finally {
            chain.close();
          }
        }
      }
    } finally {
      lock.unlock();
    }
  }

  public void put(K key, Chain chain) {
    final Lock lock = heads.writeLock();
    lock.lock();
    try {
      InternalChain current = heads.get(key);
      if (current != null) {
        try {
          replaceAtHead(key, current.detach(), chain);
        } finally {
          current.close();
        }
      } else {
        for (Element x : chain) {
          append(key, x.getPayload());
        }
      }
    } finally {
      lock.unlock();
    }
  }

  public void clear() {
    heads.writeLock().lock();
    try {
      this.heads.clear();
    } finally {
      heads.writeLock().unlock();
    }
  }

  public Set<K> keySet() {
    heads.writeLock().lock();
    try {
      return heads.keySet();
    } finally {
      heads.writeLock().unlock();
    }
  }

  private void evict() {
    int evictionIndex = heads.getEvictionIndex();
    if (evictionIndex < 0) {
      StringBuilder sb = new StringBuilder("Storage Engine and Eviction Failed - Everything Pinned (");
      sb.append(getSize()).append(" mappings) \n").append("Storage Engine : ").append(chainStorage);
      throw new OversizeMappingException(sb.toString());
    } else {
      heads.evict(evictionIndex, false);
    }
  }

  private static final Chain EMPTY_CHAIN = new Chain() {
    @Override
    public Iterator<Element> reverseIterator() {
      return Collections.<Element>emptyList().iterator();
    }

    @Override
    public boolean isEmpty() {
      return true;
    }

    @Override
    public Iterator<Element> iterator() {
      return Collections.<Element>emptyList().iterator();
    }
  };

  public static Chain chain(ByteBuffer... buffers) {
    final List<Element> list = new ArrayList<Element>();
    for (ByteBuffer b : buffers) {
      list.add(element(b));
    }

    return new Chain() {

      final List<Element> elements = Collections.unmodifiableList(list);

      @Override
      public Iterator<Element> iterator() {
        return elements.iterator();
      }

      @Override
      public Iterator<Element> reverseIterator() {
        return Util.reverseIterator(elements);
      }

      @Override
      public boolean isEmpty() {
        return elements.isEmpty();
      }
    };
  }

  private static Element element(final ByteBuffer b) {
    return new Element() {
      @Override
      public ByteBuffer getPayload() {
        return b.asReadOnlyBuffer();
      }
    };
  }

  @Override
  public long getSize() {
    return heads.getSize();
  }

  @Override
  public long getTableCapacity() {
    return heads.getTableCapacity();
  }

  @Override
  public long getUsedSlotCount() {
    return heads.getUsedSlotCount();
  }

  @Override
  public long getRemovedSlotCount() {
    return heads.getRemovedSlotCount();
  }

  @Override
  public int getReprobeLength() {
    return heads.getReprobeLength();
  }

  @Override
  public long getAllocatedMemory() {
    return heads.getAllocatedMemory();
  }

  @Override
  public long getOccupiedMemory() {
    return heads.getOccupiedMemory();
  }

  @Override
  public long getVitalMemory() {
    return heads.getVitalMemory();
  }

  @Override
  public long getDataAllocatedMemory() {
    return heads.getDataAllocatedMemory();
  }

  @Override
  public long getDataOccupiedMemory() {
    return heads.getDataOccupiedMemory();
  }

  @Override
  public long getDataVitalMemory() {
    return heads.getDataVitalMemory();
  }

  @Override
  public long getDataSize() {
    return heads.getDataSize();
  }

  boolean shrink() {
    return heads.shrink();
  }

  Lock writeLock() {
    return heads.writeLock();
  }

  protected void storageEngineFailure(Object failure) {
  }

  public static class HeadMap<K> extends EvictionListeningReadWriteLockedOffHeapClockCache<K, InternalChain> {

    public HeadMap(EvictionListener<K, InternalChain> listener, PageSource source, OffHeapChainStorageEngine<K> chainStorage) {
      super(listener, source, chainStorage);
    }

    public void removeAtSlot(int slot, boolean shrink) {
      Lock l = writeLock();
      l.lock();
      try {
        if ((hashtable.get(slot + STATUS) & STATUS_USED) == STATUS_USED) {
          removeAtTableOffset(slot, shrink);
        }
      } finally {
        l.unlock();
      }
    }
  }
}<|MERGE_RESOLUTION|>--- conflicted
+++ resolved
@@ -72,17 +72,13 @@
 
     //TODO: EvictionListeningReadWriteLockedOffHeapClockCache lacks ctor that takes shareByThieving
     // this.heads = new ReadWriteLockedOffHeapClockCache<K, InternalChain>(source, shareByThieving, chainStorage);
-<<<<<<< HEAD
     this.heads = new HeadMap<K>(listener, source, chainStorage);
-=======
-    this.heads = new EvictionListeningReadWriteLockedOffHeapClockCache<>(listener, source, chainStorage);
   }
 
   //For tests
-  OffHeapChainMap(ReadWriteLockedOffHeapClockCache<K, InternalChain> heads, OffHeapChainStorageEngine<K> chainStorage) {
+  OffHeapChainMap(HeadMap<K> heads, OffHeapChainStorageEngine<K> chainStorage) {
     this.chainStorage = chainStorage;
     this.heads = heads;
->>>>>>> 58abd2f9
   }
 
   void setEvictionListener(ChainMapEvictionListener<K> listener) {
