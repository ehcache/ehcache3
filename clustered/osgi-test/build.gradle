/*
 * Copyright Terracotta, Inc.
 *
 * Licensed under the Apache License, Version 2.0 (the "License");
 * you may not use this file except in compliance with the License.
 * You may obtain a copy of the License at
 *
 *     http://www.apache.org/licenses/LICENSE-2.0
 *
 * Unless required by applicable law or agreed to in writing, software
 * distributed under the License is distributed on an "AS IS" BASIS,
 * WITHOUT WARRANTIES OR CONDITIONS OF ANY KIND, either express or implied.
 * See the License for the specific language governing permissions and
 * limitations under the License.
 */

configurations {
  osgiModule
  testCompileOnly.extendsFrom osgiModule
}

dependencies {
  osgiModule project(':api')
  osgiModule project(':core')
  osgiModule project(':impl')
  osgiModule project(':xml')

  osgiModule project(':dist')
  osgiModule project(':clustered:clustered-dist')
  osgiModule "javax.cache:cache-api:$parent.jcacheVersion"
  osgiModule "org.slf4j:slf4j-simple:$parent.slf4jVersion"
  osgiModule 'org.apache.felix:org.apache.felix.scr:2.1.6'
  osgiModule 'com.sun.activation:javax.activation:1.2.0'
  osgiModule 'org.glassfish.hk2:osgi-resource-locator:1.0.2'

  //IDEs cannot handle the :dist or :clustered:clustered-dist dependencies
  testCompileOnly project(':clustered:client')
  testCompileOnly project(':clustered:common')

  testImplementation 'org.apache.felix:org.apache.felix.framework:6.0.3'
  testImplementation ('org.ops4j.pax.exam:pax-exam-junit4:4.12.0') {
    exclude group:'org.slf4j', module:'slf4j-api'
  }

  testRuntimeOnly ('org.ops4j.pax.exam:pax-exam-container-native:4.12.0') {
    exclude group:'org.slf4j', module:'slf4j-api'
  }
  testRuntimeOnly ('org.ops4j.pax.exam:pax-exam-link-mvn:4.12.0') {
    exclude group:'org.slf4j', module:'slf4j-api'
  }
  testRuntimeOnly ("org.ops4j.pax.url:pax-url-wrap:2.6.1") {
    exclude group:'org.slf4j', module:'slf4j-api'
  }

}

configurations.all {
  resolutionStrategy {
<<<<<<< HEAD
    force 'org.ops4j.base:ops4j-base-lang:1.5.0'
    force 'org.ops4j.base:ops4j-base-net:1.5.0'
    force 'org.ops4j.base:ops4j-base-util-property:1.5.0'
    force 'org.ops4j.pax.url:pax-url-commons:2.6.1'
=======
    dependencySubstitution {
      substitute(module('org.ops4j.pax.url:pax-url-aether:2.4.5'))
        .because('https://ops4j1.jira.com/browse/PAXURL-341')
        .with(module('org.ops4j.pax.url:pax-url-aether:2.6.1'))
      substitute(module('org.ops4j.pax.url:pax-url-classpath:2.4.5'))
        .because('https://ops4j1.jira.com/browse/PAXURL-341')
        .with(module('org.ops4j.pax.url:pax-url-classpath:2.6.1'))
      substitute(module('org.ops4j.pax.url:pax-url-link:2.4.5'))
        .because('https://ops4j1.jira.com/browse/PAXURL-341')
        .with(module('org.ops4j.pax.url:pax-url-link:2.6.1'))
    }
>>>>>>> 56b90de2
  }
}

sourceSets {
  test {
    // Needed for PaxExam which makes the dynamic bundle load content of a single dir
    // matching the package of the test class
    output.resourcesDir = java.outputDir
  }
}

configurations.osgiModule.dependencies.withType(ProjectDependency).forEach {
  test.dependsOn it.dependencyProject.tasks.jar
}

task unzipKit(type: Copy) {
  dependsOn project(':clustered:clustered-dist').distZip
  from zipTree(project(':clustered:clustered-dist').distZip.archivePath)
  into 'build/ehcache-kit'
}

test {
  dependsOn unzipKit
  systemProperty 'kitInstallationPath', "$unzipKit.destinationDir/${project(':clustered:clustered-dist').archivesBaseName}-$project.version-kit"
}.doFirst {
  configurations.osgiModule.resolvedConfiguration.resolvedArtifacts.forEach({
    systemProperty "$it.moduleVersion.id.module:osgi-path", it.file
  })
}<|MERGE_RESOLUTION|>--- conflicted
+++ resolved
@@ -56,12 +56,6 @@
 
 configurations.all {
   resolutionStrategy {
-<<<<<<< HEAD
-    force 'org.ops4j.base:ops4j-base-lang:1.5.0'
-    force 'org.ops4j.base:ops4j-base-net:1.5.0'
-    force 'org.ops4j.base:ops4j-base-util-property:1.5.0'
-    force 'org.ops4j.pax.url:pax-url-commons:2.6.1'
-=======
     dependencySubstitution {
       substitute(module('org.ops4j.pax.url:pax-url-aether:2.4.5'))
         .because('https://ops4j1.jira.com/browse/PAXURL-341')
@@ -73,7 +67,6 @@
         .because('https://ops4j1.jira.com/browse/PAXURL-341')
         .with(module('org.ops4j.pax.url:pax-url-link:2.6.1'))
     }
->>>>>>> 56b90de2
   }
 }
 
