/*
 * Copyright Terracotta, Inc.
 *
 * Licensed under the Apache License, Version 2.0 (the "License");
 * you may not use this file except in compliance with the License.
 * You may obtain a copy of the License at
 *
 *     http://www.apache.org/licenses/LICENSE-2.0
 *
 * Unless required by applicable law or agreed to in writing, software
 * distributed under the License is distributed on an "AS IS" BASIS,
 * WITHOUT WARRANTIES OR CONDITIONS OF ANY KIND, either express or implied.
 * See the License for the specific language governing permissions and
 * limitations under the License.
 */
package org.ehcache.clustered.reconnect;

import org.ehcache.Cache;
import org.ehcache.PersistentCacheManager;
import org.ehcache.clustered.client.config.builders.ClusteredResourcePoolBuilder;
import org.ehcache.clustered.client.config.builders.ClusteringServiceConfigurationBuilder;
import org.ehcache.clustered.client.internal.store.ReconnectInProgressException;
import org.ehcache.clustered.util.TCPProxyManager;
import org.ehcache.config.CacheConfiguration;
import org.ehcache.config.builders.CacheConfigurationBuilder;
import org.ehcache.config.builders.CacheEventListenerConfigurationBuilder;
import org.ehcache.config.builders.CacheManagerBuilder;
import org.ehcache.config.builders.ResourcePoolsBuilder;
import org.ehcache.config.units.MemoryUnit;
import org.ehcache.event.CacheEvent;
import org.ehcache.event.CacheEventListener;
import org.ehcache.event.EventType;
import org.junit.AfterClass;
import org.junit.BeforeClass;
import org.junit.ClassRule;
import org.junit.Rule;
import org.junit.Test;
import org.terracotta.testing.rules.Cluster;
import org.terracotta.utilities.test.rules.TestRetryer;

import java.net.URI;
import java.time.Duration;
import java.util.EnumSet;
import java.util.HashMap;
import java.util.List;
import java.util.Map;
import java.util.concurrent.CompletableFuture;
import java.util.concurrent.CopyOnWriteArrayList;
import java.util.concurrent.ExecutionException;
import java.util.concurrent.ThreadLocalRandom;
import java.util.concurrent.TimeUnit;

import static java.time.Duration.ofSeconds;
import static org.ehcache.testing.StandardTimeouts.eventually;
import static org.hamcrest.MatcherAssert.assertThat;
import static org.hamcrest.Matchers.instanceOf;
import static org.hamcrest.collection.IsCollectionWithSize.hasSize;
import static org.junit.Assert.fail;

import static org.terracotta.utilities.test.rules.TestRetryer.OutputIs.CLASS_RULE;
import static org.terracotta.utilities.test.rules.TestRetryer.tryValues;

<<<<<<< HEAD
public class EventsReconnectTest {
  private static final org.awaitility.Duration TIMEOUT = org.awaitility.Duration.FIVE_SECONDS;
  public static final String RESOURCE_CONFIG =
          "<config xmlns:ohr='http://www.terracotta.org/config/offheap-resource'>"
                  + "<ohr:offheap-resources>"
                  + "<ohr:resource name=\"primary-server-resource\" unit=\"MB\">64</ohr:resource>"
                  + "</ohr:offheap-resources>"
                  + "</config>\n"
                  + "<service xmlns:lease='http://www.terracotta.org/service/lease'>"
                  + "<lease:connection-leasing>"
                  + "<lease:lease-length unit='seconds'>5</lease:lease-length>"
                  + "</lease:connection-leasing>"
                  + "</service>";
=======
public class EventsReconnectTest extends ClusteredTests {
>>>>>>> 042d10ac

  private static TCPProxyManager proxyManager;
  private static PersistentCacheManager cacheManager;

  private static class AccountingCacheEventListener<K, V> implements CacheEventListener<K, V> {
    private final Map<EventType, List<CacheEvent<? extends K, ? extends V>>> events;

    AccountingCacheEventListener() {
      events = new HashMap<>();
      clear();
    }

    @Override
    public void onEvent(CacheEvent<? extends K, ? extends V> event) {
      events.get(event.getType()).add(event);
    }

    final void clear() {
      for (EventType value : EventType.values()) {
        events.put(value, new CopyOnWriteArrayList<>());
      }
    }

  }

  private static AccountingCacheEventListener<Long, String> cacheEventListener = new AccountingCacheEventListener<>();

  private static CacheConfiguration<Long, String> config = CacheConfigurationBuilder.newCacheConfigurationBuilder(Long.class, String.class,
    ResourcePoolsBuilder.newResourcePoolsBuilder()
      .with(ClusteredResourcePoolBuilder.clusteredDedicated("primary-server-resource", 1, MemoryUnit.MB)))
    .withService(CacheEventListenerConfigurationBuilder
      .newEventListenerConfiguration(cacheEventListener, EnumSet.allOf(EventType.class))
      .unordered().asynchronous())
    .withResilienceStrategy(new ThrowingResiliencyStrategy<>())
    .build();

  @ClassRule @Rule
  public static final TestRetryer<Duration, Cluster> CLUSTER = tryValues(ofSeconds(1), ofSeconds(10), ofSeconds(30))
    .map(leaseLength -> newCluster().in(clusterPath()).withServiceFragment(
      offheapResource("primary-server-resource", 64) + leaseLength(leaseLength)).build())
    .outputIs(CLASS_RULE);

  @BeforeClass
  public static void initializeCacheManager() throws Exception {
    proxyManager = TCPProxyManager.create(CLUSTER.get().getConnectionURI());
    URI connectionURI = proxyManager.getURI();

    CacheManagerBuilder<PersistentCacheManager> clusteredCacheManagerBuilder
            = CacheManagerBuilder.newCacheManagerBuilder()
            .with(ClusteringServiceConfigurationBuilder.cluster(connectionURI.resolve("/crud-cm"))
                    .autoCreate(s -> s.defaultServerResource("primary-server-resource")));
    cacheManager = clusteredCacheManagerBuilder.build(false);
    cacheManager.init();
  }

  @AfterClass
  public static void stopProxies() {
    proxyManager.close();
  }

  @Test
  public void eventsFlowAgainAfterReconnection() throws Exception {
    try {
      Cache<Long, String> cache = cacheManager.createCache("clustered-cache", config);

      CompletableFuture<Void> future = CompletableFuture.runAsync(() ->
              ThreadLocalRandom.current()
                      .longs()
                      .filter(val -> val != Long.MAX_VALUE)
                      .forEach(value ->
                              cache.put(value, Long.toString(value))));

      expireLease();

      try {
        future.get(5000, TimeUnit.MILLISECONDS);
        fail();
      } catch (ExecutionException e) {
        assertThat(e.getCause().getCause().getCause(), instanceOf(ReconnectInProgressException.class));
      }
      int beforeDisconnectionEventCounter = cacheEventListener.events.get(EventType.CREATED).size();

      CompletableFuture<Void> getSucceededFuture = CompletableFuture.runAsync(() -> {
        while (true) {
          try {
            cache.put(Long.MAX_VALUE, "");
            break;
          } catch (RuntimeException e) {

          }
        }
      });

      assertThat(getSucceededFuture::isDone, eventually().is(true));
      getSucceededFuture.getNow(null);
      assertThat(() -> cacheEventListener.events.get(EventType.CREATED), eventually().matches(hasSize(beforeDisconnectionEventCounter + 1)));
    } finally {
      cacheManager.destroyCache("clustered-cache");
    }
  }

  private static void expireLease() throws InterruptedException {
    long delay = CLUSTER.input().plusSeconds(1L).toMillis();
    proxyManager.setDelay(delay);
    try {
      Thread.sleep(delay);
    } finally {
      proxyManager.setDelay(0);
    }
  }
}<|MERGE_RESOLUTION|>--- conflicted
+++ resolved
@@ -51,6 +51,10 @@
 import java.util.concurrent.TimeUnit;
 
 import static java.time.Duration.ofSeconds;
+import static org.ehcache.testing.StandardCluster.clusterPath;
+import static org.ehcache.testing.StandardCluster.leaseLength;
+import static org.ehcache.testing.StandardCluster.newCluster;
+import static org.ehcache.testing.StandardCluster.offheapResource;
 import static org.ehcache.testing.StandardTimeouts.eventually;
 import static org.hamcrest.MatcherAssert.assertThat;
 import static org.hamcrest.Matchers.instanceOf;
@@ -60,23 +64,7 @@
 import static org.terracotta.utilities.test.rules.TestRetryer.OutputIs.CLASS_RULE;
 import static org.terracotta.utilities.test.rules.TestRetryer.tryValues;
 
-<<<<<<< HEAD
 public class EventsReconnectTest {
-  private static final org.awaitility.Duration TIMEOUT = org.awaitility.Duration.FIVE_SECONDS;
-  public static final String RESOURCE_CONFIG =
-          "<config xmlns:ohr='http://www.terracotta.org/config/offheap-resource'>"
-                  + "<ohr:offheap-resources>"
-                  + "<ohr:resource name=\"primary-server-resource\" unit=\"MB\">64</ohr:resource>"
-                  + "</ohr:offheap-resources>"
-                  + "</config>\n"
-                  + "<service xmlns:lease='http://www.terracotta.org/service/lease'>"
-                  + "<lease:connection-leasing>"
-                  + "<lease:lease-length unit='seconds'>5</lease:lease-length>"
-                  + "</lease:connection-leasing>"
-                  + "</service>";
-=======
-public class EventsReconnectTest extends ClusteredTests {
->>>>>>> 042d10ac
 
   private static TCPProxyManager proxyManager;
   private static PersistentCacheManager cacheManager;
