--- conflicted
+++ resolved
@@ -34,14 +34,10 @@
 /**
  * JCacheClusteredTest - runs the TCK test suite using clustered caches
  */
-<<<<<<< HEAD
-public class JCacheClusteredTest {
-=======
 @RunWith(ExternalTests.class)
 @ExternalTests.From(javax.cache.CachingTest.class)
 @ExternalTests.Ignore(value=CachingProviderTest.class, method="getCacheManagerUsingDefaultURI")
-public class JCacheClusteredTest extends ClusteredTests {
->>>>>>> 1adf3768
+public class JCacheClusteredTest {
 
   private static final Properties TCK_PROPERTIES = new Properties();
   static {
