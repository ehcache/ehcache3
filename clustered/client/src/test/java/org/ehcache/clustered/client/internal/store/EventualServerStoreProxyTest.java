--- conflicted
+++ resolved
@@ -55,17 +55,12 @@
 
   @Test
   public void testServerSideEvictionFiresInvalidations() throws Exception {
-<<<<<<< HEAD
+    SimpleClusterTierClientEntity clientEntity1 = createClientEntity("testServerSideEvictionFiresInvalidations", true);
+    SimpleClusterTierClientEntity clientEntity2 = createClientEntity("testServerSideEvictionFiresInvalidations", false);
+
     final List<Long> store1EvictInvalidatedHashes = new CopyOnWriteArrayList<>();
     final List<Long> store2AppendInvalidatedHashes = new CopyOnWriteArrayList<>();
     final List<Long> store2EvictInvalidatedHashes = new CopyOnWriteArrayList<>();
-=======
-    SimpleClusterTierClientEntity clientEntity1 = createClientEntity("testServerSideEvictionFiresInvalidations", true);
-    SimpleClusterTierClientEntity clientEntity2 = createClientEntity("testServerSideEvictionFiresInvalidations", false);
-
-    final List<Long> store1InvalidatedHashes = new CopyOnWriteArrayList<>();
-    final List<Long> store2InvalidatedHashes = new CopyOnWriteArrayList<>();
->>>>>>> 95ab648d
 
     EventualServerStoreProxy serverStoreProxy1 = new EventualServerStoreProxy("testServerSideEvictionFiresInvalidations", clientEntity1, new ServerCallback() {
       @Override
