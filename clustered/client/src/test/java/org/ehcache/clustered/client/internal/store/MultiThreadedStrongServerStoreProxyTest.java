/*
 * Copyright Terracotta, Inc.
 *
 * Licensed under the Apache License, Version 2.0 (the "License");
 * you may not use this file except in compliance with the License.
 * You may obtain a copy of the License at
 *
 *     http://www.apache.org/licenses/LICENSE-2.0
 *
 * Unless required by applicable law or agreed to in writing, software
 * distributed under the License is distributed on an "AS IS" BASIS,
 * WITHOUT WARRANTIES OR CONDITIONS OF ANY KIND, either express or implied.
 * See the License for the specific language governing permissions and
 * limitations under the License.
 */
package org.ehcache.clustered.client.internal.store;

import org.ehcache.clustered.client.config.ClusteredResourcePool;
import org.ehcache.clustered.client.config.builders.ClusteredResourcePoolBuilder;
import org.ehcache.clustered.client.internal.store.ServerStoreProxy.ServerCallback;
import org.ehcache.clustered.common.Consistency;
import org.ehcache.clustered.common.internal.ServerStoreConfiguration;
import org.ehcache.clustered.common.internal.store.Chain;
import org.ehcache.config.units.MemoryUnit;
import org.ehcache.impl.serialization.LongSerializer;
import org.junit.Assert;
import org.junit.Test;

import java.nio.ByteBuffer;
import java.util.concurrent.CountDownLatch;
import java.util.concurrent.ExecutorService;
import java.util.concurrent.Executors;
import java.util.concurrent.TimeUnit;
import java.util.concurrent.atomic.AtomicReference;

import static org.ehcache.clustered.ChainUtils.createPayload;
import static org.hamcrest.MatcherAssert.assertThat;
import static org.hamcrest.core.Is.is;
import static org.junit.Assert.assertNotNull;
import static org.junit.Assert.assertNull;
import static org.junit.Assert.assertTrue;
import static org.mockito.Mockito.mock;

public class MultiThreadedStrongServerStoreProxyTest extends AbstractServerStoreProxyTest {

  private static final String ENTITY_NAME = "testConcurrentHashInvalidationWithAppend";
  private static final int MAX_WAIT_TIME_SECONDS = 30;

  private static ServerStoreConfiguration getServerStoreConfiguration() throws Exception {
    ClusteredResourcePool resourcePool = ClusteredResourcePoolBuilder.clusteredDedicated(4L, MemoryUnit.MB);

    return new ServerStoreConfiguration(resourcePool.getPoolAllocation(), Long.class.getName(),
      Long.class.getName(), LongSerializer.class.getName(), LongSerializer.class
      .getName(), Consistency.STRONG, false);
  }

  @Test
  public void testConcurrentHashInvalidationListenerWithAppend() throws Exception {
    final AtomicReference<Long> invalidatedHash = new AtomicReference<>();
    SimpleClusterTierClientEntity clientEntity1 = createClientEntity(ENTITY_NAME, getServerStoreConfiguration(), true, true);
    StrongServerStoreProxy serverStoreProxy1 = new StrongServerStoreProxy(ENTITY_NAME, clientEntity1, mock(ServerCallback.class));

    ExecutorService executor =  Executors.newSingleThreadExecutor();
    CountDownLatch beforeValidationLatch = new CountDownLatch(1);
    CountDownLatch afterValidationLatch = new CountDownLatch(1);
    executor.submit(() -> {
      try {
        SimpleClusterTierClientEntity clientEntity2 = createClientEntity(ENTITY_NAME, getServerStoreConfiguration(), false, false);
        StrongServerStoreProxy serverStoreProxy2 = new StrongServerStoreProxy(ENTITY_NAME, clientEntity2, new ServerCallback() {
          @Override
<<<<<<< HEAD
          public void onAppendInvalidateHash(long hash) {
=======
          public void onInvalidateHash(long hash, Chain evictedChain) {
>>>>>>> 299c1307
            invalidatedHash.set(hash);
          }

          @Override
          public void onEvictInvalidateHash(long hash) {
            throw new AssertionError("Should not be called");
          }

          @Override
          public void onInvalidateAll() {
            throw new AssertionError("Should not be called");
          }

          @Override
          public void onAppend(Chain beforeAppend, ByteBuffer appended) {
            throw new AssertionError("Should not be called");
          }

          @Override
          public void compact(ServerStoreProxy.ChainEntry chain) {
            throw new AssertionError();
          }
        });
        // avoid a warning
        assertNotNull(serverStoreProxy2);
        assertTrue(beforeValidationLatch.await(MAX_WAIT_TIME_SECONDS, TimeUnit.SECONDS));
        clientEntity2.validate(getServerStoreConfiguration());
        afterValidationLatch.countDown();
      } catch (Exception e) {
        Assert.fail("Unexpected Exception " + e.getMessage());
      }
    });

    serverStoreProxy1.append(1L, createPayload(1L));
    assertNull(invalidatedHash.get());
    beforeValidationLatch.countDown();
    assertTrue(afterValidationLatch.await(MAX_WAIT_TIME_SECONDS, TimeUnit.SECONDS));
    serverStoreProxy1.append(1L, createPayload(1L));
    assertThat(invalidatedHash.get(), is(1L));

    executor.shutdownNow();
  }
}<|MERGE_RESOLUTION|>--- conflicted
+++ resolved
@@ -68,16 +68,12 @@
         SimpleClusterTierClientEntity clientEntity2 = createClientEntity(ENTITY_NAME, getServerStoreConfiguration(), false, false);
         StrongServerStoreProxy serverStoreProxy2 = new StrongServerStoreProxy(ENTITY_NAME, clientEntity2, new ServerCallback() {
           @Override
-<<<<<<< HEAD
           public void onAppendInvalidateHash(long hash) {
-=======
-          public void onInvalidateHash(long hash, Chain evictedChain) {
->>>>>>> 299c1307
             invalidatedHash.set(hash);
           }
 
           @Override
-          public void onEvictInvalidateHash(long hash) {
+          public void onEvictInvalidateHash(long hash, Chain evictedChain) {
             throw new AssertionError("Should not be called");
           }
 
