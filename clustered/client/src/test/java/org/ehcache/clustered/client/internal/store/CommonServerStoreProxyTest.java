--- conflicted
+++ resolved
@@ -148,37 +148,19 @@
     for (int i = 0; i < ITERATIONS; i++) {
       Chain elements1 = serverStoreProxy1.get(i);
       Chain elements2 = serverStoreProxy2.get(i);
-<<<<<<< HEAD
-      MatcherAssert.assertThat(elements1, Matchers.matchesChain(elements2));
+      assertThat(elements1, Matchers.matchesChain(elements2));
       if (elements1.isEmpty()) {
-=======
-      assertThat(elements1, Matchers.matchesChain(elements2));
-      if (!elements1.isEmpty()) {
-        entryCount++;
-      } else {
->>>>>>> ff3aed89
         evictionCount++;
       }
     }
 
     // there has to be server-side evictions, otherwise this test is useless
-<<<<<<< HEAD
-    MatcherAssert.assertThat(evictionCount, greaterThan(0));
+    assertThat(evictionCount, greaterThan(0));
     // test that each time the server evicted, all clients got notified with chains
-    MatcherAssert.assertThat(store1EvictInvalidatedChains.size(), Is.is(evictionCount));
-    MatcherAssert.assertThat(store2EvictInvalidatedChains.size(), Is.is(evictionCount));
+    assertThat(store1EvictInvalidatedChains.size(), Is.is(evictionCount));
+    assertThat(store2EvictInvalidatedChains.size(), Is.is(evictionCount));
     // test that each time the client mutated, the other client got notified
-    MatcherAssert.assertThat(store2AppendInvalidatedHashes.size(), Is.is(ITERATIONS));
-=======
-    assertThat(store1InvalidatedHashes.size(), greaterThan(0));
-    // test that each time the server evicted, the originating client got notified
-    assertThat(store1InvalidatedHashes.size(), Is.is(ITERATIONS - entryCount));
-    // test that each time the server evicted, the other client got notified on top of normal invalidations
-    assertThat(store2InvalidatedHashes.size(), Is.is(ITERATIONS + evictionCount));
-    // test that we got evicted chains
-    assertThat(store1InvalidatedChains.size(), greaterThan(0));
-    assertThat(store2InvalidatedChains.size(), is(store1InvalidatedChains.size()));
->>>>>>> ff3aed89
+    assertThat(store2AppendInvalidatedHashes.size(), Is.is(ITERATIONS));
 
     assertThatClientsWaitingForInvalidationIsEmpty("testInvalidationsContainChains");
     assertThat(store1InvalidatedAll.get(), is(false));
