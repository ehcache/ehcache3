--- conflicted
+++ resolved
@@ -56,19 +56,12 @@
     SimpleClusterTierClientEntity clientEntity1 = createClientEntity("testInvalidationsContainChains", Consistency.EVENTUAL, true);
     SimpleClusterTierClientEntity clientEntity2 = createClientEntity("testInvalidationsContainChains", Consistency.EVENTUAL, false);
 
-<<<<<<< HEAD
     final List<Long> store1AppendInvalidatedHashes = new CopyOnWriteArrayList<>();
     final List<Chain> store1EvictInvalidatedChains = new CopyOnWriteArrayList<>();
+    final AtomicBoolean store1InvalidatedAll = new AtomicBoolean();
     final List<Long> store2AppendInvalidatedHashes = new CopyOnWriteArrayList<>();
     final List<Chain> store2EvictInvalidatedChains = new CopyOnWriteArrayList<>();
-=======
-    final List<Long> store1InvalidatedHashes = new CopyOnWriteArrayList<>();
-    final List<Chain> store1InvalidatedChains = new CopyOnWriteArrayList<>();
-    final AtomicBoolean store1InvalidatedAll = new AtomicBoolean();
-    final List<Long> store2InvalidatedHashes = new CopyOnWriteArrayList<>();
-    final List<Chain> store2InvalidatedChains = new CopyOnWriteArrayList<>();
     final AtomicBoolean store2InvalidatedAll = new AtomicBoolean();
->>>>>>> 94e923a7
 
     EventualServerStoreProxy serverStoreProxy1 = new EventualServerStoreProxy("testInvalidationsContainChains", clientEntity1, new ServerCallback() {
       @Override
