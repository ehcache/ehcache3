--- conflicted
+++ resolved
@@ -49,41 +49,11 @@
     this.cacheId = cacheId;
     this.messageFactory = messageFactory;
     this.entity = entity;
-<<<<<<< HEAD
-    this.responseListeners.put(EhcacheEntityResponse.ServerInvalidateHash.class, new SimpleClusteredTierClientEntity.ResponseListener<EhcacheEntityResponse.ServerInvalidateHash>() {
-      @Override
-      public void onResponse(EhcacheEntityResponse.ServerInvalidateHash response) {
-        long key = response.getKey();
-        LOGGER.debug("CLIENT: on cache {}, server requesting hash {} to be invalidated", cacheId, key);
-        for (InvalidationListener listener : invalidationListeners) {
-          listener.onEvictInvalidateHash(key);
-        }
-      }
-    });
-    this.responseListeners.put(EhcacheEntityResponse.ClientInvalidateHash.class, new SimpleClusteredTierClientEntity.ResponseListener<EhcacheEntityResponse.ClientInvalidateHash>() {
-      @Override
-      public void onResponse(EhcacheEntityResponse.ClientInvalidateHash response) {
-        final long key = response.getKey();
-        final int invalidationId = response.getInvalidationId();
-
-        LOGGER.debug("CLIENT: doing work to invalidate hash {} from cache {} (ID {})", key, cacheId, invalidationId);
-        for (InvalidationListener listener : invalidationListeners) {
-          listener.onAppendInvalidateHash(key);
-        }
-
-        try {
-          LOGGER.debug("CLIENT: ack'ing invalidation of hash {} from cache {} (ID {})", key, cacheId, invalidationId);
-          entity.invokeServerStoreOperationAsync(messageFactory.clientInvalidationAck(key, invalidationId), false);
-        } catch (Exception e) {
-          //TODO: what should be done here?
-          LOGGER.error("error acking client invalidation of hash {} on cache {}", key, cacheId, e);
-        }
-=======
     this.responseListeners.put(EhcacheEntityResponse.ServerInvalidateHash.class, (SimpleClusterTierClientEntity.ResponseListener<EhcacheEntityResponse.ServerInvalidateHash>) response -> {
       long key = response.getKey();
       LOGGER.debug("CLIENT: on cache {}, server requesting hash {} to be invalidated", cacheId, key);
       for (InvalidationListener listener : invalidationListeners) {
-        listener.onInvalidateHash(key);
+        listener.onEvictInvalidateHash(key);
       }
     });
     this.responseListeners.put(EhcacheEntityResponse.ClientInvalidateHash.class, (SimpleClusterTierClientEntity.ResponseListener<EhcacheEntityResponse.ClientInvalidateHash>) response -> {
@@ -92,7 +62,7 @@
 
       LOGGER.debug("CLIENT: doing work to invalidate hash {} from cache {} (ID {})", key, cacheId, invalidationId);
       for (InvalidationListener listener : invalidationListeners) {
-        listener.onInvalidateHash(key);
+        listener.onAppendInvalidateHash(key);
       }
 
       try {
@@ -101,7 +71,6 @@
       } catch (Exception e) {
         //TODO: what should be done here?
         LOGGER.error("error acking client invalidation of hash {} on cache {}", key, cacheId, e);
->>>>>>> f9422564
       }
     });
     this.responseListeners.put(EhcacheEntityResponse.ClientInvalidateAll.class, (SimpleClusterTierClientEntity.ResponseListener<EhcacheEntityResponse.ClientInvalidateAll>) response -> {
