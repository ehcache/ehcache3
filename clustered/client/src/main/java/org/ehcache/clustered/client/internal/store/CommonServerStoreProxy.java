/*
 * Copyright Terracotta, Inc.
 *
 * Licensed under the Apache License, Version 2.0 (the "License");
 * you may not use this file except in compliance with the License.
 * You may obtain a copy of the License at
 *
 *     http://www.apache.org/licenses/LICENSE-2.0
 *
 * Unless required by applicable law or agreed to in writing, software
 * distributed under the License is distributed on an "AS IS" BASIS,
 * WITHOUT WARRANTIES OR CONDITIONS OF ANY KIND, either express or implied.
 * See the License for the specific language governing permissions and
 * limitations under the License.
 */

package org.ehcache.clustered.client.internal.store;

import org.ehcache.clustered.client.internal.store.ClusterTierClientEntity.ResponseListener;
import org.ehcache.clustered.common.internal.messages.EhcacheEntityResponse;
import org.ehcache.clustered.common.internal.messages.EhcacheEntityResponse.ClientInvalidateAll;
import org.ehcache.clustered.common.internal.messages.EhcacheEntityResponse.ClientInvalidateHash;
import org.ehcache.clustered.common.internal.messages.EhcacheEntityResponse.ServerInvalidateHash;
import org.ehcache.clustered.common.internal.messages.EhcacheResponseType;
import org.ehcache.clustered.common.internal.messages.ServerStoreOpMessage;
import org.ehcache.clustered.common.internal.messages.ServerStoreOpMessage.AppendMessage;
import org.ehcache.clustered.common.internal.messages.ServerStoreOpMessage.ClientInvalidationAck;
import org.ehcache.clustered.common.internal.messages.ServerStoreOpMessage.ClientInvalidationAllAck;
import org.ehcache.clustered.common.internal.messages.ServerStoreOpMessage.GetAndAppendMessage;
import org.ehcache.clustered.common.internal.messages.ServerStoreOpMessage.GetMessage;
import org.ehcache.clustered.common.internal.messages.ServerStoreOpMessage.ReplaceAtHeadMessage;
import org.ehcache.clustered.common.internal.store.Chain;
import org.slf4j.Logger;
import org.slf4j.LoggerFactory;

import java.nio.ByteBuffer;
import java.util.Objects;
import java.util.concurrent.TimeoutException;

import static java.util.Objects.requireNonNull;

/**
 * Provides client-side access to the services of a {@code ServerStore}.
 */
class CommonServerStoreProxy implements ServerStoreProxy {

  private static final Logger LOGGER = LoggerFactory.getLogger(CommonServerStoreProxy.class);

  private final String cacheId;
  private final ClusterTierClientEntity entity;

<<<<<<< HEAD
  private final List<InvalidationListener> invalidationListeners = new CopyOnWriteArrayList<>();
  private final Map<Class<? extends EhcacheEntityResponse>, SimpleClusterTierClientEntity.ResponseListener<? extends EhcacheEntityResponse>> responseListeners
      = new ConcurrentHashMap<>();

  CommonServerStoreProxy(final String cacheId, final ServerStoreMessageFactory messageFactory, final ClusterTierClientEntity entity) {
    this.cacheId = cacheId;
    this.messageFactory = messageFactory;
    this.entity = entity;
    addResponseListeners(EhcacheEntityResponse.ServerInvalidateHash.class, this::serverInvalidateHashResponseListener);
    addResponseListeners(EhcacheEntityResponse.ClientInvalidateHash.class, this::clientInvalidateHashResponseListener);
    addResponseListeners(EhcacheEntityResponse.ClientInvalidateAll.class, this::clientInvalidateAllResponseListener);
  }

  private void clientInvalidateAllResponseListener(EhcacheEntityResponse.ClientInvalidateAll response) {
    final int invalidationId = response.getInvalidationId();

    LOGGER.debug("CLIENT: doing work to invalidate all from cache {} (ID {})", cacheId, invalidationId);
    for (InvalidationListener listener : invalidationListeners) {
      listener.onInvalidateAll();
    }

    try {
      LOGGER.debug("CLIENT: ack'ing invalidation of all from cache {} (ID {})", cacheId, invalidationId);
      entity.invokeServerStoreOperationAsync(messageFactory.clientInvalidationAllAck(invalidationId), false);
    } catch (Exception e) {
      //TODO: what should be done here?
      LOGGER.error("error acking client invalidation of all on cache {}", cacheId, e);
    }
  }

  private void clientInvalidateHashResponseListener(EhcacheEntityResponse.ClientInvalidateHash response) {
    final long key = response.getKey();
    final int invalidationId = response.getInvalidationId();

    LOGGER.debug("CLIENT: doing work to invalidate hash {} from cache {} (ID {})", key, cacheId, invalidationId);
    for (InvalidationListener listener : invalidationListeners) {
      listener.onAppendInvalidateHash(key);
    }

    try {
      LOGGER.debug("CLIENT: ack'ing invalidation of hash {} from cache {} (ID {})", key, cacheId, invalidationId);
      entity.invokeServerStoreOperationAsync(messageFactory.clientInvalidationAck(key, invalidationId), false);
    } catch (Exception e) {
      //TODO: what should be done here?
      LOGGER.error("error acking client invalidation of hash {} on cache {}", key, cacheId, e);
    }
  }

  private void serverInvalidateHashResponseListener(EhcacheEntityResponse.ServerInvalidateHash response) {
    long key = response.getKey();
    LOGGER.debug("CLIENT: on cache {}, server requesting hash {} to be invalidated", cacheId, key);
    for (InvalidationListener listener : invalidationListeners) {
      listener.onEvictInvalidateHash(key);
    }
=======
  CommonServerStoreProxy(final String cacheId, final ClusterTierClientEntity entity, final ServerCallback invalidation) {
    this.cacheId = requireNonNull(cacheId, "Cache-ID must be non-null");
    this.entity = requireNonNull(entity, "ClusterTierClientEntity must be non-null");
    requireNonNull(invalidation, "ServerCallback must be non-null");

    entity.addResponseListener(ServerInvalidateHash.class, response -> {
      long key = response.getKey();
      LOGGER.debug("CLIENT: on cache {}, server requesting hash {} to be invalidated", cacheId, key);
      invalidation.onInvalidateHash(key);
    });
    entity.addResponseListener(ClientInvalidateHash.class, response -> {
      long key = response.getKey();
      int invalidationId = response.getInvalidationId();

      LOGGER.debug("CLIENT: doing work to invalidate hash {} from cache {} (ID {})", key, cacheId, invalidationId);
      invalidation.onInvalidateHash(key);

      try {
        LOGGER.debug("CLIENT: ack'ing invalidation of hash {} from cache {} (ID {})", key, cacheId, invalidationId);
        entity.invokeAndWaitForSend(new ClientInvalidationAck(key, invalidationId), false);
      } catch (Exception e) {
        //TODO: what should be done here?
        LOGGER.error("error acking client invalidation of hash {} on cache {}", key, cacheId, e);
      }
    });
    entity.addResponseListener(ClientInvalidateAll.class, response -> {
      int invalidationId = response.getInvalidationId();

      LOGGER.debug("CLIENT: doing work to invalidate all from cache {} (ID {})", cacheId, invalidationId);
      invalidation.onInvalidateAll();

      try {
        LOGGER.debug("CLIENT: ack'ing invalidation of all from cache {} (ID {})", cacheId, invalidationId);
        entity.invokeAndWaitForSend(new ClientInvalidationAllAck(invalidationId), false);
      } catch (Exception e) {
        //TODO: what should be done here?
        LOGGER.error("error acking client invalidation of all on cache {}", cacheId, e);
      }
    });
>>>>>>> 95ab648d
  }

  @Override
  public String getCacheId() {
    return cacheId;
  }

  <T extends EhcacheEntityResponse> void addResponseListener(Class<T> listenerClass, SimpleClusterTierClientEntity.ResponseListener<T> listener) {
    entity.addResponseListener(listenerClass, listener);
  }

  @SuppressWarnings("unchecked")
  @Override
  public void close() {
    entity.close();
  }

  @Override
  public Chain get(long key) throws TimeoutException {
    EhcacheEntityResponse response;
    try {
      response = entity.invokeAndWaitForComplete(new GetMessage(key), false);
    } catch (TimeoutException e) {
      throw e;
    } catch (Exception e) {
      throw new ServerStoreProxyException(e);
    }
    if (response != null && response.getResponseType() == EhcacheResponseType.GET_RESPONSE) {
      return ((EhcacheEntityResponse.GetResponse)response).getChain();
    } else {
      throw new ServerStoreProxyException("Response for get operation was invalid : " +
                                          (response != null ? response.getResponseType() : "null message"));
    }
  }

  @Override
  public void append(long key, ByteBuffer payLoad) throws TimeoutException {
    try {
      entity.invokeAndWaitForReceive(new AppendMessage(key, payLoad), true);
    } catch (Exception e) {
      throw new ServerStoreProxyException(e);
    }
  }

  @Override
  public Chain getAndAppend(long key, ByteBuffer payLoad) throws TimeoutException {
    EhcacheEntityResponse response;
    try {
      response = entity.invokeAndWaitForRetired(new GetAndAppendMessage(key, payLoad), true);
    } catch (TimeoutException e) {
      throw e;
    } catch (Exception e) {
      throw new ServerStoreProxyException(e);
    }
    if (response != null && response.getResponseType() == EhcacheResponseType.GET_RESPONSE) {
      return ((EhcacheEntityResponse.GetResponse)response).getChain();
    } else {
      throw new ServerStoreProxyException("Response for getAndAppend operation was invalid : " +
                                          (response != null ? response.getResponseType() : "null message"));
    }
  }

  @Override
  public void replaceAtHead(long key, Chain expect, Chain update) {
    // TODO: Optimize this method to just send sequences for expect Chain
    try {
      entity.invokeAndWaitForSend(new ReplaceAtHeadMessage(key, expect, update), false);
    } catch (Exception e) {
      throw new ServerStoreProxyException(e);
    }
  }

  @Override
  public void clear() throws TimeoutException {
    try {
      entity.invokeAndWaitForRetired(new ServerStoreOpMessage.ClearMessage(), true);
    } catch (TimeoutException e) {
      throw e;
    } catch (Exception e) {
      throw new ServerStoreProxyException(e);
    }
  }
}<|MERGE_RESOLUTION|>--- conflicted
+++ resolved
@@ -49,62 +49,6 @@
   private final String cacheId;
   private final ClusterTierClientEntity entity;
 
-<<<<<<< HEAD
-  private final List<InvalidationListener> invalidationListeners = new CopyOnWriteArrayList<>();
-  private final Map<Class<? extends EhcacheEntityResponse>, SimpleClusterTierClientEntity.ResponseListener<? extends EhcacheEntityResponse>> responseListeners
-      = new ConcurrentHashMap<>();
-
-  CommonServerStoreProxy(final String cacheId, final ServerStoreMessageFactory messageFactory, final ClusterTierClientEntity entity) {
-    this.cacheId = cacheId;
-    this.messageFactory = messageFactory;
-    this.entity = entity;
-    addResponseListeners(EhcacheEntityResponse.ServerInvalidateHash.class, this::serverInvalidateHashResponseListener);
-    addResponseListeners(EhcacheEntityResponse.ClientInvalidateHash.class, this::clientInvalidateHashResponseListener);
-    addResponseListeners(EhcacheEntityResponse.ClientInvalidateAll.class, this::clientInvalidateAllResponseListener);
-  }
-
-  private void clientInvalidateAllResponseListener(EhcacheEntityResponse.ClientInvalidateAll response) {
-    final int invalidationId = response.getInvalidationId();
-
-    LOGGER.debug("CLIENT: doing work to invalidate all from cache {} (ID {})", cacheId, invalidationId);
-    for (InvalidationListener listener : invalidationListeners) {
-      listener.onInvalidateAll();
-    }
-
-    try {
-      LOGGER.debug("CLIENT: ack'ing invalidation of all from cache {} (ID {})", cacheId, invalidationId);
-      entity.invokeServerStoreOperationAsync(messageFactory.clientInvalidationAllAck(invalidationId), false);
-    } catch (Exception e) {
-      //TODO: what should be done here?
-      LOGGER.error("error acking client invalidation of all on cache {}", cacheId, e);
-    }
-  }
-
-  private void clientInvalidateHashResponseListener(EhcacheEntityResponse.ClientInvalidateHash response) {
-    final long key = response.getKey();
-    final int invalidationId = response.getInvalidationId();
-
-    LOGGER.debug("CLIENT: doing work to invalidate hash {} from cache {} (ID {})", key, cacheId, invalidationId);
-    for (InvalidationListener listener : invalidationListeners) {
-      listener.onAppendInvalidateHash(key);
-    }
-
-    try {
-      LOGGER.debug("CLIENT: ack'ing invalidation of hash {} from cache {} (ID {})", key, cacheId, invalidationId);
-      entity.invokeServerStoreOperationAsync(messageFactory.clientInvalidationAck(key, invalidationId), false);
-    } catch (Exception e) {
-      //TODO: what should be done here?
-      LOGGER.error("error acking client invalidation of hash {} on cache {}", key, cacheId, e);
-    }
-  }
-
-  private void serverInvalidateHashResponseListener(EhcacheEntityResponse.ServerInvalidateHash response) {
-    long key = response.getKey();
-    LOGGER.debug("CLIENT: on cache {}, server requesting hash {} to be invalidated", cacheId, key);
-    for (InvalidationListener listener : invalidationListeners) {
-      listener.onEvictInvalidateHash(key);
-    }
-=======
   CommonServerStoreProxy(final String cacheId, final ClusterTierClientEntity entity, final ServerCallback invalidation) {
     this.cacheId = requireNonNull(cacheId, "Cache-ID must be non-null");
     this.entity = requireNonNull(entity, "ClusterTierClientEntity must be non-null");
@@ -113,14 +57,14 @@
     entity.addResponseListener(ServerInvalidateHash.class, response -> {
       long key = response.getKey();
       LOGGER.debug("CLIENT: on cache {}, server requesting hash {} to be invalidated", cacheId, key);
-      invalidation.onInvalidateHash(key);
+      invalidation.onEvictInvalidateHash(key);
     });
     entity.addResponseListener(ClientInvalidateHash.class, response -> {
       long key = response.getKey();
       int invalidationId = response.getInvalidationId();
 
       LOGGER.debug("CLIENT: doing work to invalidate hash {} from cache {} (ID {})", key, cacheId, invalidationId);
-      invalidation.onInvalidateHash(key);
+      invalidation.onAppendInvalidateHash(key);
 
       try {
         LOGGER.debug("CLIENT: ack'ing invalidation of hash {} from cache {} (ID {})", key, cacheId, invalidationId);
@@ -144,7 +88,6 @@
         LOGGER.error("error acking client invalidation of all on cache {}", cacheId, e);
       }
     });
->>>>>>> 95ab648d
   }
 
   @Override
