--- conflicted
+++ resolved
@@ -49,6 +49,7 @@
   private final File dataDirectory;
   private final ConcurrentMap<String, Tuple> knownHolders;
   private final AtomicInteger nextIndex = new AtomicInteger();
+
   FileBasedStateRepository(File directory) throws CachePersistenceException {
     if (directory == null) {
       throw new NullPointerException("directory must be non null");
@@ -61,20 +62,6 @@
   }
 
   @SuppressFBWarnings("NP_NULL_ON_SOME_PATH_FROM_RETURN_VALUE")
-<<<<<<< HEAD
-  private void loadMaps() throws CachePersistenceException {
-    try {
-      //noinspection ConstantConditions
-      for (File file : dataDirectory.listFiles((dir, name) -> name.endsWith(HOLDER_FILE_SUFFIX))) {
-        try (FileInputStream fis = new FileInputStream(file);
-             ObjectInputStream oin = new ObjectInputStream(fis)) {
-          String name = (String) oin.readObject();
-          Tuple tuple = (Tuple) oin.readObject();
-          if (nextIndex.get() <= tuple.index) {
-            nextIndex.set(tuple.index + 1);
-          }
-          knownHolders.put(name, tuple);
-=======
   private void loadMaps(Predicate<Class<?>> isClassPermitted, ClassLoader classLoader) throws CachePersistenceException {
     //noinspection ConstantConditions
     for (File file : dataDirectory.listFiles((dir, name) -> name.endsWith(HOLDER_FILE_SUFFIX))) {
@@ -84,7 +71,6 @@
         Tuple tuple = (Tuple) oin.readObject();
         if (nextIndex.get() <= tuple.index) {
           nextIndex.set(tuple.index + 1);
->>>>>>> 743d3384
         }
         knownHolders.put(name, tuple);
       } catch (Exception e) {
