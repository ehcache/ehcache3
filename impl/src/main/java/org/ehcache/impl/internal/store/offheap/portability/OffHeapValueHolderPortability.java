/*
 * Copyright Terracotta, Inc.
 *
 * Licensed under the Apache License, Version 2.0 (the "License");
 * you may not use this file except in compliance with the License.
 * You may obtain a copy of the License at
 *
 *     http://www.apache.org/licenses/LICENSE-2.0
 *
 * Unless required by applicable law or agreed to in writing, software
 * distributed under the License is distributed on an "AS IS" BASIS,
 * WITHOUT WARRANTIES OR CONDITIONS OF ANY KIND, either express or implied.
 * See the License for the specific language governing permissions and
 * limitations under the License.
 */

package org.ehcache.impl.internal.store.offheap.portability;

import org.ehcache.impl.internal.store.BinaryValueHolder;
import org.ehcache.impl.internal.store.offheap.LazyOffHeapValueHolder;
import org.ehcache.impl.internal.store.offheap.OffHeapValueHolder;
import org.ehcache.spi.serialization.Serializer;
import org.terracotta.offheapstore.storage.portability.WriteBackPortability;
import org.terracotta.offheapstore.storage.portability.WriteContext;

import java.nio.ByteBuffer;
import java.util.concurrent.TimeUnit;

/**
 * OffHeapValueHolderPortability
 */
public class OffHeapValueHolderPortability<V> implements WriteBackPortability<OffHeapValueHolder<V>> {

  public static final int ACCESS_TIME_OFFSET = 16;
  public static final int EXPIRE_TIME_OFFSET = 24;

  // 5 longs: id, access, expire, creation time, hits (which is kept for compatibility)
  private static final int FIELDS_OVERHEAD = 40;

  private final Serializer<V> serializer;

  public OffHeapValueHolderPortability(Serializer<V> serializer) {
    this.serializer = serializer;
  }

  @Override
  public ByteBuffer encode(OffHeapValueHolder<V> valueHolder) {
    ByteBuffer serialized;
    if (valueHolder instanceof BinaryValueHolder && ((BinaryValueHolder)valueHolder).isBinaryValueAvailable()) {
      serialized = ((BinaryValueHolder)valueHolder).getBinaryValue();
    } else {
      serialized = serializer.serialize(valueHolder.get());
    }
    ByteBuffer byteBuffer = ByteBuffer.allocate(serialized.remaining() + FIELDS_OVERHEAD);
    byteBuffer.putLong(valueHolder.getId());
    byteBuffer.putLong(valueHolder.creationTime());
    byteBuffer.putLong(valueHolder.lastAccessTime());
    byteBuffer.putLong(valueHolder.expirationTime());
    byteBuffer.putLong(0L); // represent the hits on previous versions. It is kept for compatibility reasons with previously saved data
    byteBuffer.put(serialized);
    byteBuffer.flip();
    return byteBuffer;
  }

  @Override
  public OffHeapValueHolder<V> decode(ByteBuffer byteBuffer) {
    return decode(byteBuffer, null);
  }

  @Override
  public boolean equals(Object o, ByteBuffer byteBuffer) {
    return o.equals(decode(byteBuffer));
  }

  @Override
  public OffHeapValueHolder<V> decode(ByteBuffer byteBuffer, WriteContext writeContext) {
    long id = byteBuffer.getLong();
    long creationTime = byteBuffer.getLong();
    long lastAccessTime = byteBuffer.getLong();
    long expireTime = byteBuffer.getLong();
<<<<<<< HEAD
    byteBuffer.getLong(); // hits read from disk. It is kept for compatibility reasons with previously saved data
    return new LazyOffHeapValueHolder<>(id, byteBuffer.slice(), serializer,
      creationTime, expireTime, lastAccessTime, writeContext);
=======
    long hits = byteBuffer.getLong();
    return createLazyOffHeapValueHolder(id, byteBuffer.slice(), serializer, creationTime, expireTime, lastAccessTime, hits, writeContext);
  }

  protected OffHeapValueHolder<V> createLazyOffHeapValueHolder(long id, ByteBuffer byteBuffer, Serializer<V> serializer, long creationTime, long expireTime, long lastAccessTime, long hits, WriteContext writeContext) {
    return new OffHeapValueHolder<V>(id, byteBuffer.slice(), serializer, creationTime, expireTime, lastAccessTime, hits, writeContext);
>>>>>>> 74239a93
  }
}<|MERGE_RESOLUTION|>--- conflicted
+++ resolved
@@ -78,17 +78,11 @@
     long creationTime = byteBuffer.getLong();
     long lastAccessTime = byteBuffer.getLong();
     long expireTime = byteBuffer.getLong();
-<<<<<<< HEAD
     byteBuffer.getLong(); // hits read from disk. It is kept for compatibility reasons with previously saved data
-    return new LazyOffHeapValueHolder<>(id, byteBuffer.slice(), serializer,
-      creationTime, expireTime, lastAccessTime, writeContext);
-=======
-    long hits = byteBuffer.getLong();
-    return createLazyOffHeapValueHolder(id, byteBuffer.slice(), serializer, creationTime, expireTime, lastAccessTime, hits, writeContext);
+    return createLazyOffHeapValueHolder(id, byteBuffer.slice(), serializer, creationTime, expireTime, lastAccessTime, writeContext);
   }
 
-  protected OffHeapValueHolder<V> createLazyOffHeapValueHolder(long id, ByteBuffer byteBuffer, Serializer<V> serializer, long creationTime, long expireTime, long lastAccessTime, long hits, WriteContext writeContext) {
-    return new OffHeapValueHolder<V>(id, byteBuffer.slice(), serializer, creationTime, expireTime, lastAccessTime, hits, writeContext);
->>>>>>> 74239a93
+  protected OffHeapValueHolder<V> createLazyOffHeapValueHolder(long id, ByteBuffer byteBuffer, Serializer<V> serializer, long creationTime, long expireTime, long lastAccessTime, WriteContext writeContext) {
+    return new LazyOffHeapValueHolder<>(id, byteBuffer, serializer, creationTime, expireTime, lastAccessTime, writeContext);
   }
 }