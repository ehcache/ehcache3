/*
 * Copyright Terracotta, Inc.
 *
 * Licensed under the Apache License, Version 2.0 (the "License");
 * you may not use this file except in compliance with the License.
 * You may obtain a copy of the License at
 *
 *     http://www.apache.org/licenses/LICENSE-2.0
 *
 * Unless required by applicable law or agreed to in writing, software
 * distributed under the License is distributed on an "AS IS" BASIS,
 * WITHOUT WARRANTIES OR CONDITIONS OF ANY KIND, either express or implied.
 * See the License for the specific language governing permissions and
 * limitations under the License.
 */

package org.ehcache.impl.internal.store.offheap;

import org.ehcache.impl.serialization.JavaSerializer;
import org.junit.Test;
import org.terracotta.offheapstore.storage.portability.WriteContext;

import java.nio.ByteBuffer;

import static org.hamcrest.core.Is.is;
import static org.junit.Assert.assertThat;
import static org.mockito.Mockito.mock;

/**
 * LazyOffHeapValueHolderTest
 */
public class LazyOffHeapValueHolderTest {

  @Test
  public void testDelayedDeserialization() {
    JavaSerializer<String> serializer = new JavaSerializer<>(getClass().getClassLoader());
    String testValue = "Let's get binary!";
    ByteBuffer serialized = serializer.serialize(testValue);
    OffHeapValueHolder<String> valueHolder = new LazyOffHeapValueHolder<>(1L, serialized, serializer, 10L, 20L, 15L, mock(WriteContext.class));

    serialized.clear();
    assertThat(valueHolder.get(), is(testValue));
  }

  @Test
  public void testCanAccessBinaryValue() throws ClassNotFoundException {
    JavaSerializer<String> serializer = new JavaSerializer<>(getClass().getClassLoader());
    String testValue = "Let's get binary!";
    ByteBuffer serialized = serializer.serialize(testValue);
    LazyOffHeapValueHolder<String> valueHolder = new LazyOffHeapValueHolder<>(1L, serialized, serializer, 10L, 20L, 15L, mock(WriteContext.class));

    ByteBuffer binaryValue = valueHolder.getBinaryValue();
    assertThat(serializer.read(binaryValue), is(testValue));
  }
<<<<<<< HEAD

  @Test
  public void testPreventAccessToBinaryValueIfNotPrepared() {
    JavaSerializer<String> serializer = new JavaSerializer<>(getClass().getClassLoader());
    String testValue = "Let's get binary!";
    ByteBuffer serialized = serializer.serialize(testValue);
    LazyOffHeapValueHolder<String> valueHolder = new LazyOffHeapValueHolder<>(1L, serialized, serializer, 10L, 20L, 15L, mock(WriteContext.class));

    try {
      valueHolder.getBinaryValue();
      fail("IllegalStateException expected");
    } catch (IllegalStateException e) {
      assertThat(e.getMessage(), containsString("has not been prepared"));
    }
  }
=======
>>>>>>> 842e0ee1
}<|MERGE_RESOLUTION|>--- conflicted
+++ resolved
@@ -52,22 +52,4 @@
     ByteBuffer binaryValue = valueHolder.getBinaryValue();
     assertThat(serializer.read(binaryValue), is(testValue));
   }
-<<<<<<< HEAD
-
-  @Test
-  public void testPreventAccessToBinaryValueIfNotPrepared() {
-    JavaSerializer<String> serializer = new JavaSerializer<>(getClass().getClassLoader());
-    String testValue = "Let's get binary!";
-    ByteBuffer serialized = serializer.serialize(testValue);
-    LazyOffHeapValueHolder<String> valueHolder = new LazyOffHeapValueHolder<>(1L, serialized, serializer, 10L, 20L, 15L, mock(WriteContext.class));
-
-    try {
-      valueHolder.getBinaryValue();
-      fail("IllegalStateException expected");
-    } catch (IllegalStateException e) {
-      assertThat(e.getMessage(), containsString("has not been prepared"));
-    }
-  }
-=======
->>>>>>> 842e0ee1
 }