--- conflicted
+++ resolved
@@ -182,26 +182,8 @@
   @SPITest
   public void indicatesValueReplacedWhenUpdateExpires() throws LegalSPITesterException {
     TestTimeSource timeSource = new TestTimeSource(1000L);
-<<<<<<< HEAD
-    kvStore = factory.newStoreWithExpiry(new Expiry<K, V>() {
-      @Override
-      public Duration getExpiryForCreation(K key, V value) {
-        return Duration.INFINITE;
-      }
-
-      @Override
-      public Duration getExpiryForAccess(K key, ValueSupplier<? extends V> value) {
-        return Duration.INFINITE;
-      }
-
-      @Override
-      public Duration getExpiryForUpdate(K key, ValueSupplier<? extends V> oldValue, V newValue) {
-        return Duration.ZERO;
-      }
-    }, timeSource);
-=======
-    Store<K, V> store = factory.newStoreWithExpiry(Expirations.builder().setUpdate(Duration.ZERO).build(), timeSource);
->>>>>>> 43b94c89
+
+    kvStore = factory.newStoreWithExpiry(Expirations.builder().setUpdate(Duration.ZERO).build(), timeSource);
 
     K key = factory.createKey(42L);
     V value = factory.createValue(42L);
@@ -221,26 +203,8 @@
   @SPITest
   public void indicatesOperationNoOp() throws LegalSPITesterException {
     TestTimeSource timeSource = new TestTimeSource(1000L);
-<<<<<<< HEAD
-    kvStore = factory.newStoreWithExpiry(new Expiry<K, V>() {
-      @Override
-      public Duration getExpiryForCreation(K key, V value) {
-        return Duration.ZERO;
-      }
-
-      @Override
-      public Duration getExpiryForAccess(K key, ValueSupplier<? extends V> value) {
-        return Duration.INFINITE;
-      }
-
-      @Override
-      public Duration getExpiryForUpdate(K key, ValueSupplier<? extends V> oldValue, V newValue) {
-        return Duration.INFINITE;
-      }
-    }, timeSource);
-=======
-    Store<K, V> store = factory.newStoreWithExpiry(Expirations.builder().setCreate(Duration.ZERO).build(), timeSource);
->>>>>>> 43b94c89
+
+    kvStore = factory.newStoreWithExpiry(Expirations.builder().setCreate(Duration.ZERO).build(), timeSource);
 
     K key = factory.createKey(42L);
     try {
